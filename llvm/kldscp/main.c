#include <stdio.h>

#include "ast.h"
#include "codegen.h"

void test_parser(void) {
    parser_t p;

    parseinit(&p, new_lexer(getchar));

    while (1) {
<<<<<<< HEAD
        printf("### ");
=======
        printf("#AST# ");
>>>>>>> c444a691
        ast_t *ast = parse_toplevel(&p);

        if (NULL == ast) {
            if (parse_eof(&p)) break;
            if (parsed_semicolon(&p)) continue;

            fprintf(stderr, "======================\n PARSER ERROR\n\n");
            continue;
        }

        print_ast(0, ast);

        free_ast(ast);
    }
    printf("Bye.\n");
}

int main(int argc, char *argv[]) {
<<<<<<< HEAD
    test_parser();
=======
    //test_lexer();
    //test_parser();
    test_codegen();
>>>>>>> c444a691
}<|MERGE_RESOLUTION|>--- conflicted
+++ resolved
@@ -9,11 +9,7 @@
     parseinit(&p, new_lexer(getchar));
 
     while (1) {
-<<<<<<< HEAD
-        printf("### ");
-=======
         printf("#AST# ");
->>>>>>> c444a691
         ast_t *ast = parse_toplevel(&p);
 
         if (NULL == ast) {
@@ -32,11 +28,7 @@
 }
 
 int main(int argc, char *argv[]) {
-<<<<<<< HEAD
-    test_parser();
-=======
     //test_lexer();
     //test_parser();
     test_codegen();
->>>>>>> c444a691
 }